--- conflicted
+++ resolved
@@ -72,10 +72,7 @@
 	CLEAR(gob, sizeof(REBGOB));
 	GOB_W(gob) = 100;
 	GOB_H(gob) = 100;
-<<<<<<< HEAD
-=======
 	GOB_ALPHA(gob) = 255;
->>>>>>> 3cca4f08
 	USE_GOB(gob);
 	if ((GC_Ballast -= Mem_Pools[GOB_POOL].wide) <= 0) SET_SIGNAL(SIG_RECYCLE);
 	return gob;
